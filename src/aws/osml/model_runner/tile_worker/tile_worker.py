#  Copyright 2023-2024 Amazon.com, Inc. or its affiliates.

import asyncio
import logging
from datetime import datetime, timezone
from queue import Queue
from threading import Thread
from typing import Dict, List, Optional

import geojson
from aws_embedded_metrics.logger.metrics_logger import MetricsLogger
from aws_embedded_metrics.metric_scope import metric_scope
from aws_embedded_metrics.unit import Unit
from shapely.affinity import translate

from aws.osml.features import Geolocator, ImagedFeaturePropertyAccessor
from aws.osml.model_runner.app_config import MetricLabels
from aws.osml.model_runner.common import ThreadingLocalContextFilter, Timer
from aws.osml.model_runner.database import FeatureTable
from aws.osml.model_runner.inference import Detector
<<<<<<< HEAD

logger = logging.getLogger(__name__)
=======
>>>>>>> a5ac3771

logger = logging.getLogger(__name__)


class TileWorker(Thread):
    def __init__(
        self,
        in_queue: Queue,
        feature_detector: Detector,
        geolocator: Optional[Geolocator],
        feature_table: FeatureTable,
    ) -> None:
        super().__init__()
        self.in_queue = in_queue
        self.feature_detector = feature_detector
        self.geolocator = geolocator
        self.feature_table = feature_table
        self.property_accessor = ImagedFeaturePropertyAccessor()

    def run(self) -> None:
        thread_event_loop = asyncio.new_event_loop()
        asyncio.set_event_loop(thread_event_loop)
        while True:
            image_info: Dict = self.in_queue.get()
            ThreadingLocalContextFilter.set_context(image_info)

            if image_info is None:
                logging.info("All images processed. Stopping tile worker.")
                logging.info(
                    (
                        f"Feature Detector Stats: {self.feature_detector.request_count} requests "
                        f"with {self.feature_detector.error_count} errors"
                    )
                )
                break

            try:
                self.process_tile(image_info)
            finally:
                self.in_queue.task_done()

        try:
            thread_event_loop.stop()
            thread_event_loop.close()
        except Exception as e:
            logging.warning("Failed to stop and close the thread event loop")
            logging.exception(e)

    @metric_scope
    def process_tile(self, image_info: Dict, metrics: MetricsLogger = None) -> None:
        """
        This method handles the processing of a single tile by invoking the ML model, geolocating the detections to
        create features and finally storing the features in the database.

        :param image_info: description of the tile to be processed
        :param metrics: the current metric scope
        """
        if isinstance(metrics, MetricsLogger):
            metrics.set_dimensions()
            metrics.put_dimensions(
                {
                    MetricLabels.OPERATION_DIMENSION: MetricLabels.TILE_PROCESSING_OPERATION,
                    MetricLabels.MODEL_NAME_DIMENSION: self.feature_detector.endpoint,
                }
            )
            metrics.put_metric(MetricLabels.INVOCATIONS, 1, str(Unit.COUNT.value))

        try:
            with Timer(
                task_str=f"Processing Tile {image_info['image_path']}",
                metric_name=MetricLabels.DURATION,
                logger=logger,
                metrics_logger=metrics,
            ):
                with open(image_info["image_path"], mode="rb") as payload:
                    feature_collection = self.feature_detector.find_features(payload)

                features = self._refine_features(feature_collection, image_info)

                if len(features) > 0:
                    self.feature_table.add_features(features)

        except Exception as e:
            logging.error("Failed to process region tile!")
            logging.exception(e)
            self.feature_detector.error_count += 1  # borrow the feature detector error count to tally other errors
            if isinstance(metrics, MetricsLogger):
                metrics.put_metric(MetricLabels.ERRORS, 1, str(Unit.COUNT.value))

    @metric_scope
    def _refine_features(self, feature_collection, image_info: Dict, metrics: MetricsLogger = None) -> List[geojson.Feature]:
        """
        This method converts the detections returned by the model into geolocated features. It first updates the
        image coordinates of each detection to be in relation to the full image then it geolocates the image feature.

        :param feature_collection: the features from the ML model
        :param image_info: a description of the image tile containing the features
        :param metrics: the current metric scope
        :return: a list of GeoJSON features
        """
        if isinstance(metrics, MetricsLogger):
            metrics.set_dimensions()
            metrics.put_dimensions(
                {
                    MetricLabels.OPERATION_DIMENSION: MetricLabels.FEATURE_REFINEMENT_OPERATION,
                }
            )

        with Timer(
            task_str=f"Refining Features for Tile:{image_info['image_path']}",
            metric_name=MetricLabels.DURATION,
            logger=logger,
            metrics_logger=metrics,
        ):
            # TODO: Consider move invocations to Timer
            if isinstance(metrics, MetricsLogger):
                metrics.put_metric(MetricLabels.INVOCATIONS, 1, str(Unit.COUNT.value))

            features = []
            ulx = image_info["region"][0][1]
            uly = image_info["region"][0][0]
            if isinstance(feature_collection, dict) and "features" in feature_collection:
                logging.info(f"SM Model returned {len(feature_collection['features'])} features")
<<<<<<< HEAD
=======

>>>>>>> a5ac3771
                for feature in feature_collection["features"]:
                    # Check to see if there is a bbox defined in image coordinates. If so, update it to
                    # use full image coordinates and store the updated value in the feature properties.
                    tiled_image_bbox = self.property_accessor.get_image_bbox(feature)
                    if tiled_image_bbox is not None:
                        full_image_bbox = translate(tiled_image_bbox, xoff=ulx, yoff=uly)
                        self.property_accessor.set_image_bbox(feature, full_image_bbox)

                    # Check to see if there is a geometry defined in image coordinates. If not and
                    # there also isn't a bbox then search to see if some of the older deprecated
                    # image properties are in use and if so use the geometry from those properties.
                    # Note that this property search will be deprecated and removed in a future release.
                    tiled_image_geometry = self.property_accessor.get_image_geometry(feature)
                    if tiled_image_bbox is None and tiled_image_geometry is None:
                        logging.info(f"Feature may be using deprecated attributes: {feature}")
                        tiled_image_geometry = self.property_accessor.find_image_geometry(feature)
                        if tiled_image_geometry is None:
                            logging.warning(f"There isn't a valid detection shape for feature: {feature}")

                    # If we found an image geometry update it to use full image coordinates and store the
                    # value in the feature properties.
                    if tiled_image_geometry is not None:
                        full_image_geometry = translate(tiled_image_geometry, xoff=ulx, yoff=uly)
                        self.property_accessor.set_image_geometry(feature, full_image_geometry)

                    feature["properties"]["image_id"] = image_info["image_id"]
                    feature["properties"]["inferenceTime"] = (
                        datetime.now(tz=timezone.utc).isoformat(timespec="seconds").replace("+00:00", "Z")
                    )

                    # This conversion only happens here so the rest of the system can depend on a standard
                    # set of properties. Eventually this call should be removed once the old properties are
                    # no longer used by CV models.
                    TileWorker.convert_deprecated_feature_properties(feature)

                    features.append(feature)
            logging.info(f"# Features Created: {len(features)}")
<<<<<<< HEAD
=======

>>>>>>> a5ac3771
            if len(features) > 0:
                if self.geolocator is not None:
                    # Create a geometry for each feature in the result. The geographic coordinates of these
                    # features are computed using the sensor model provided in the image metadata
                    self.geolocator.geolocate_features(features)
                    logging.info(f"Created Geographic Coordinates for {len(features)} features")

        return features

    @staticmethod
    def convert_deprecated_feature_properties(feature: geojson.Feature) -> None:
        """
        This function converts the legacy properties produced by CV models into the feature properties used
        by OversightML.

        :param feature: the feature that needs its "properties" updated.

        :return: None
        """

        # Create an ontology based on the models returned feature_types
        if "feature_types" in feature["properties"] and "featureClasses" not in feature["properties"]:
            feature_classes = []
            for feature_type in feature["properties"]["feature_types"]:
                feature_classes.append(
                    {
                        "iri": feature_type,
                        "score": feature["properties"]["feature_types"][feature_type],
                    }
                )
            feature["properties"]["featureClasses"] = feature_classes
            feature["properties"].pop("feature_types", None)<|MERGE_RESOLUTION|>--- conflicted
+++ resolved
@@ -18,11 +18,6 @@
 from aws.osml.model_runner.common import ThreadingLocalContextFilter, Timer
 from aws.osml.model_runner.database import FeatureTable
 from aws.osml.model_runner.inference import Detector
-<<<<<<< HEAD
-
-logger = logging.getLogger(__name__)
-=======
->>>>>>> a5ac3771
 
 logger = logging.getLogger(__name__)
 
@@ -146,10 +141,6 @@
             uly = image_info["region"][0][0]
             if isinstance(feature_collection, dict) and "features" in feature_collection:
                 logging.info(f"SM Model returned {len(feature_collection['features'])} features")
-<<<<<<< HEAD
-=======
-
->>>>>>> a5ac3771
                 for feature in feature_collection["features"]:
                     # Check to see if there is a bbox defined in image coordinates. If so, update it to
                     # use full image coordinates and store the updated value in the feature properties.
@@ -187,10 +178,6 @@
 
                     features.append(feature)
             logging.info(f"# Features Created: {len(features)}")
-<<<<<<< HEAD
-=======
-
->>>>>>> a5ac3771
             if len(features) > 0:
                 if self.geolocator is not None:
                     # Create a geometry for each feature in the result. The geographic coordinates of these
