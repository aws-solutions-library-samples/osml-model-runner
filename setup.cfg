[metadata]
name = osml-model-runner
<<<<<<< HEAD
version = 2.0.0
=======
version = 1.4.0
>>>>>>> f3d5dd8e
description = Application to run large scale imagery against AI/ML models
long_description = file: README.md
long_description_content_type = text/markdown
author = Amazon Web Services
author_email = aws-osml-admin@amazon.com
license =
    MIT No Attribution

    Copyright Amazon.com, Inc. or its affiliates. All Rights Reserved.

    Permission is hereby granted, free of charge, to any person obtaining a copy of
    this software and associated documentation files (the "Software"), to deal in
    the Software without restriction, including without limitation the rights to
    use, copy, modify, merge, publish, distribute, sublicense, and/or sell copies of
    the Software, and to permit persons to whom the Software is furnished to do so.

    THE SOFTWARE IS PROVIDED "AS IS", WITHOUT WARRANTY OF ANY KIND, EXPRESS OR
    IMPLIED, INCLUDING BUT NOT LIMITED TO THE WARRANTIES OF MERCHANTABILITY, FITNESS
    FOR A PARTICULAR PURPOSE AND NONINFRINGEMENT. IN NO EVENT SHALL THE AUTHORS OR
    COPYRIGHT HOLDERS BE LIABLE FOR ANY CLAIM, DAMAGES OR OTHER LIABILITY, WHETHER
    IN AN ACTION OF CONTRACT, TORT OR OTHERWISE, ARISING FROM, OUT OF OR IN
    CONNECTION WITH THE SOFTWARE OR THE USE OR OTHER DEALINGS IN THE SOFTWARE.
project_urls =
    Source = https://github.com/aws-solutions-library-samples/osml-model-runner
    Tracker = https://github.com/aws-solutions-library-samples/osml-model-runner/issues
classifiers =
    Programming Language :: Python :: 3
    Operating System :: OS Independent

[options]
zip_safe = False
package_dir=
    =src
packages=find_namespace:
python_requires = >=3.8
include_package_data = True

install_requires =
    osml-imagery-toolkit>=1.3.0
    numpy>=1.24.4
    shapely>=2.0.2
    aws-embedded-metrics==3.2.0
    python-json-logger>=2.0.0
    boto3==1.34.28
    botocore==1.34.28
    setuptools==69.0.3
    cachetools==5.3.2
    geojson>=3.1.0
    scikit-optimize>=0.9.0
    pyproj>=3.6.1
    scipy==1.9.1;python_version<'3.11.0'
    scipy==1.12.0;python_version>='3.11'
    argparse==1.4.0
    dacite==1.8.1
    ensemble-boxes==1.0.9
    codeguru-profiler-agent==1.2.4
    defusedxml>=0.7.1
    requests==2.31.0

[options.packages.find]
where = src
exclude =
    test

[options.package_data]
package_data =
    = ["py.typed"]

[options.extras_require]
gdal =
    gdal>=3.8.3
test =
    tox<|MERGE_RESOLUTION|>--- conflicted
+++ resolved
@@ -1,10 +1,7 @@
 [metadata]
 name = osml-model-runner
-<<<<<<< HEAD
 version = 2.0.0
-=======
-version = 1.4.0
->>>>>>> f3d5dd8e
+
 description = Application to run large scale imagery against AI/ML models
 long_description = file: README.md
 long_description_content_type = text/markdown
